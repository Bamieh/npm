--- conflicted
+++ resolved
@@ -25,11 +25,7 @@
     }
   }
 
-<<<<<<< HEAD
-  ensure = ensure.replace(/\/+$/, '')
-=======
->>>>>>> b3d4ca86
-  ensure = path.resolve(ensure)
+  ensure = path.resolve(ensure).replace(/\/+$/, '')
 
   if (mkdirCache.hasOwnProperty(ensure)) {
     return mkdirCache[ensure].push(cb_)
@@ -86,20 +82,12 @@
 
 var pathSplit = process.platform === "win32" ? /\/|\\/ : "/"
 function walkDirs (ensure, mode, uid, gid, cb) {
-<<<<<<< HEAD
   var dirs = ensure.split(pathSplit)
-=======
-  var dirs = ensure.split(path.SPLIT_CHAR)
->>>>>>> b3d4ca86
     , walker = []
     , foundUID = null
     , foundGID = null
 
-<<<<<<< HEAD
   // gobble the "/" or C: first
-=======
-  // gobble the SPLIT_CHAR first
->>>>>>> b3d4ca86
   walker.push(dirs.shift())
 
   // The loop that goes through and stats each dir.
